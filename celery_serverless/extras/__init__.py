# coding: utf-8
import os
import functools
import logging

logger = logging.getLogger(__name__)

available_extras = {}


## Discoverables:

def discover_sentry():
    ## Sentry extras:
    SENTRY_DSN = os.environ.get('SENTRY_DSN')
    if SENTRY_DSN and not os.environ.get('CELERY_SERVERLESS_NO_SENTRY'):
        logger.info('Activating Sentry extra support')
        try:
            import raven
        except ImportError:
            raise RuntimeError("Could not import 'raven'. Have you installed the the ['sentry'] extra?")
        from celery_serverless.extras.sentry import get_sentry_client
        return {'sentry': get_sentry_client()}
    return {}


def discover_logdrain():
    ## Lodrain extras:
    LOGDRAIN_URL = os.environ.get('LOGDRAIN_URL')
    if LOGDRAIN_URL and not os.environ.get('CELERY_SERVERLESS_NO_LOGDRAIN'):
        logger.info('Activating Logdrain extra support')
        try:
            import raven
        except ImportError:
            raise RuntimeError("Could not import 'raven'. Have you installed the the ['logdrain'] extra?")
        from celery_serverless.extras.logdrain import init_logdrain
        return {'logdrain': init_logdrain()}
    return {}


def discover_wdb():
    ## Web Debugger extras:
    WDB_SOCKET_SERVER = os.environ.get('WDB_SOCKET_SERVER')
    WDB_SOCKET_PORT = os.environ.get('WDB_SOCKET_PORT')
    WDB_SOCKET_URL = os.environ.get('WDB_SOCKET_URL')

    needed_envs_available = bool(WDB_SOCKET_URL or (WDB_SOCKET_SERVER and WDB_SOCKET_PORT))
    if needed_envs_available and not os.environ.get('CELERY_SERVERLESS_NO_WDB'):
        logger.info('Activating WDB (Web Debugger) extra support')
        try:
            import wdb
        except ImportError:
            raise RuntimeError("Could not import 'wdb'. Have you installed the the ['wdb'] extra?")
        from celery_serverless.extras.wdb import init_wdb
        return {'wdb': init_wdb()}
    return {}


<<<<<<< HEAD
## Discoverer

DISCOVER_FUNCTIONS = [discover_sentry, discover_logdrain, discover_wdb]
=======
def discover_s3conf():
    ## S3Conf extras:
    S3CONF = os.environ.get('S3CONF')
    if S3CONF and not os.environ.get('CELERY_SERVERLESS_NO_S3CONF'):
        logger.info('Activating S3CONF extra support')
        try:
            import s3conf
        except ImportError:
            raise RuntimeError("Could not import 's3conf'. Have you installed the the ['s3conf'] extra?")
        from celery_serverless.extras.s3conf import init_s3conf
        return {
            's3conf': {
                'apply':init_s3conf,
            }
        }
    return {}


DISCOVER_FUNCTIONS = [
    discover_s3conf,
    discover_sentry,
    discover_logdrain,
    discover_wdb,
]
>>>>>>> 964bb872

def discover_extras():
    _s3conf_extra = available_extras.pop('s3conf', {})
    available_extras.clear()
    for func in DISCOVER_FUNCTIONS:
        if func is discover_s3conf and _s3conf_extra:
            func = lambda: _s3conf_extra
        available_extras.update(func())
    return available_extras


## Helpers

def maybe_apply_sentry(available_extras):
    if callable(available_extras):
        raise TypeError("Should initialize the decorator with 'available_extras' map, not %s", type(available_extras))

    def _decorator(fn):
        if 'sentry' in available_extras:
            logger.debug('Applying Sentry serverless handler wrapper extra')
            fn = available_extras['sentry'].capture_exceptions(fn)
        return fn
    return _decorator<|MERGE_RESOLUTION|>--- conflicted
+++ resolved
@@ -56,11 +56,6 @@
     return {}
 
 
-<<<<<<< HEAD
-## Discoverer
-
-DISCOVER_FUNCTIONS = [discover_sentry, discover_logdrain, discover_wdb]
-=======
 def discover_s3conf():
     ## S3Conf extras:
     S3CONF = os.environ.get('S3CONF')
@@ -79,13 +74,14 @@
     return {}
 
 
+## Discoverer
+
 DISCOVER_FUNCTIONS = [
     discover_s3conf,
     discover_sentry,
     discover_logdrain,
     discover_wdb,
 ]
->>>>>>> 964bb872
 
 def discover_extras():
     _s3conf_extra = available_extras.pop('s3conf', {})
