import os
import sys
import functools
import importlib
import logging

logging.basicConfig()
logger = logging.getLogger(__name__)
logger.propagate = True
if os.environ.get('CELERY_SERVERLESS_LOGLEVEL'):
    logger.setLevel(os.environ.get('CELERY_SERVERLESS_LOGLEVEL'))
print('Celery serverless handlers loglevel:', logger.getEffectiveLevel())

from celery_serverless.extras import discover_extras, maybe_apply_sentry


ENVVAR_NAMES = {
    'pre_warmup': 'CELERY_SERVERLESS_PRE_WARMUP',
    'pre_handler_definition': 'CELERY_SERVERLESS_PRE_HANDLER_DEFINITION',
    'post_handler_definition': 'CELERY_SERVERLESS_POST_HANDLER_DEFINITION',
    'pre_handler_call': 'CELERY_SERVERLESS_PRE_HANDLER_CALL',
    'error_handler_call': 'CELERY_SERVERLESS_ERROR_HANDLER_CALL',
    'post_handler_call': 'CELERY_SERVERLESS_POST_HANDLER_CALL',
}


def _maybe_call_hook(envname, locals_={}):
    func_path = os.environ.get(envname)
    logger.debug("Trying the hook %s: '%s'", envname, func_path or '(not set)')
    func = _import_callable(func_path)
    return func(locals_=locals_) if func else None


def _import_callable(name):
    result = None
    if name:
        logging.info("Importing hook '%s'", name)
        module_name, split, callable_name = name.rpartition(':')
        module = importlib.import_module(module_name)
        result = getattr(module, callable_name)
    return result if callable(result) else None


_called_hooks = set()
def _had_already_ran(hookname) -> bool:
    """
    Returns False if is the 1st run with  this 'hookname'. True otherwise.
    """
    if hookname in _called_hooks:
        return True
    else:
        _called_hooks.add(hookname)
        return False


def _warmup_hooks(locals_={}):
    if _had_already_ran('warmup'):
        return

    ### 1st hook call
    _maybe_call_hook(ENVVAR_NAMES['pre_warmup'], locals_)

    available_extras = discover_extras(apply_s3conf=True)
    print('Available extras:', list(available_extras.keys()), file=sys.stderr)
    locals_['available_extras'] = available_extras

    ### 2nd hook call
    _maybe_call_hook(ENVVAR_NAMES['pre_handler_definition'], locals_)
<<<<<<< HEAD
    return locals_
=======
>>>>>>> 89f1505f


def _post_handler_definition_hook(locals_={}):
    if _had_already_ran('post_handler_definition'):
        return

    ### 3rd hook call
    _maybe_call_hook(ENVVAR_NAMES['post_handler_definition'], locals_)


def handler_wrapper(fn):
    ### 1st and 2nd hook calls
<<<<<<< HEAD
    available_extras = _warmup_hooks(locals_=locals())['available_extras']
=======
    _warmup_hooks(locals_=globals())  # Do sets 'available_extras' global
>>>>>>> 89f1505f

    @functools.wraps(fn)
    @maybe_apply_sentry(available_extras)
    def _handler(event, context):
        request_id = '(unknown)'
        try:
            if 'wdb' in available_extras:
                available_extras['wdb']['start_trace']()
                # Will be True if CELERY_SERVERLESS_BREAKPOINT is defined.
                # It is the preferred way to force a breakpoint.
                if available_extras['wdb']['breakpoint']:
                    import wdb
                    wdb.set_trace()  # Tip: you may want to step into fn() near line 70 ;)

            ### 4th hook call
            _maybe_call_hook(ENVVAR_NAMES['pre_handler_call'], locals())

            try:
                request_id = context.aws_request_id
            except AttributeError:
                pass
            logger.info('START: Handle request ID: %s', request_id)

            return fn(event, context)
        except Exception as e:
            if 'sentry' in available_extras:
                logger.warning('Sending exception collected to Sentry client')
                available_extras['sentry'].captureException()

            ### Err hook call
            _maybe_call_hook(ENVVAR_NAMES['error_handler_call'], locals())
            raise
        finally:
            logger.info('END: Handle request ID: %s', request_id)
            ### 5th hook call
            _maybe_call_hook(ENVVAR_NAMES['post_handler_call'], locals())

            if 'wdb' in available_extras:
                available_extras['wdb']['stop_trace']()

    ### 3rd hook call
<<<<<<< HEAD
    _post_handler_definition_hook(locals_=locals())
=======
    _post_handler_definition_hook(locals_=globals())
>>>>>>> 89f1505f

    return _handler<|MERGE_RESOLUTION|>--- conflicted
+++ resolved
@@ -66,10 +66,6 @@
 
     ### 2nd hook call
     _maybe_call_hook(ENVVAR_NAMES['pre_handler_definition'], locals_)
-<<<<<<< HEAD
-    return locals_
-=======
->>>>>>> 89f1505f
 
 
 def _post_handler_definition_hook(locals_={}):
@@ -82,11 +78,7 @@
 
 def handler_wrapper(fn):
     ### 1st and 2nd hook calls
-<<<<<<< HEAD
-    available_extras = _warmup_hooks(locals_=locals())['available_extras']
-=======
     _warmup_hooks(locals_=globals())  # Do sets 'available_extras' global
->>>>>>> 89f1505f
 
     @functools.wraps(fn)
     @maybe_apply_sentry(available_extras)
@@ -128,10 +120,6 @@
                 available_extras['wdb']['stop_trace']()
 
     ### 3rd hook call
-<<<<<<< HEAD
-    _post_handler_definition_hook(locals_=locals())
-=======
     _post_handler_definition_hook(locals_=globals())
->>>>>>> 89f1505f
 
     return _handler