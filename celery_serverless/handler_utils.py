--- conflicted
+++ resolved
@@ -96,14 +96,6 @@
             ### 4th hook call
             _maybe_call_hook(ENVVAR_NAMES['pre_handler_call'], locals())
 
-<<<<<<< HEAD
-    def _decorator(fn):
-        @functools.wraps(fn)
-        @maybe_apply_sentry(available_extras)
-        def _handler(event, context):
-            request_id = '(unknown)'
-=======
->>>>>>> 05391150
             try:
                 request_id = context.aws_request_id
             except AttributeError:
