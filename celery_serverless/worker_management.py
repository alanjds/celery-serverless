# coding: utf-8
import os
import signal
import logging
from functools import partial

import celery.bin.celery
from celery.signals import celeryd_init, worker_ready

logger = logging.getLogger(__name__)
logger.setLevel('DEBUG')


def spawn_worker(softlimit:'seconds'=None, hardlimit:'seconds'=None, **options):
    command_argv = [
        'celery',
        'worker',
        # '--app', 'project',
        '--concurrency', '1',
        '--prefetch-multiplier', '1',
        '--without-gossip',
        '--without-mingle',
        '--task-events',
        '-O', 'fair',
    ]

    if softlimit:
        command_argv.extend(['--soft-time-limit', '%s' % softlimit])
    if hardlimit:
        command_argv.extend(['--time-limit', '%s' % hardlimit])

    for k, v in options.items():
        if len(k) == 1:
            option = '-%s' % k
        else:
            option = '--%s' % k
        command_argv.append(option)

        if v:
            command_argv.append('%s' % v)

    logger.info('Starting the worker(s)')
    logger.debug('Command: %s', ' '.join(command_argv))
    try:
        celery.bin.celery.main(command_argv)  # Will block until worker dies.
    except SystemExit as e:  # Worker is dead.
        return e
    raise RuntimeError('Is the worker left running?')


def shutdown_when_done(*args, **kwargs):
    # Start to shutdown by triggering <Ctrl+C>
    # The worker will stop getting tasks and will prepare to shutdown
    # but will wait the existing task to finish its lifetime.
    logger.debug('Informing the workers to stop accepting tasks')
    pid = os.getpid()
    os.kill(pid, signal.SIGINT)  # Trigger Ctrl+C behaviours


<<<<<<< HEAD
def wakeme_soon(handler:'callable'=None, delay:'seconds'=1.0, reason='', *args, **kwargs):
=======
def wakeme_soon(callback:'callable'=None, delay:'seconds'=1.0, reason='', *args, **kwargs):
>>>>>>> 90528902
    # After born, wait some seconds and get a UNIX signal poke.
    if reason:
        reason = 'waiting for "%s"' % reason
    logger.debug('Registering an ALRM for %.2f seconds ahead %s', delay, reason)
<<<<<<< HEAD
    signal.signal(signal.SIGALRM, handler)
=======
    signal.signal(signal.SIGALRM, callback)
>>>>>>> 90528902
    signal.setitimer(signal.ITIMER_REAL, delay)


def attach_hooks(wait_connection=4.0, wait_job=1.0):
    """
    Register the needed hooks:
    - One to trigger stop getting tasks after the 1st, and shutdown when done
    """
    logger.info('Attaching hooks')
    logger.debug('Wait connection time: %.2f', wait_connection)
    logger.debug('Wait job time: %.2f', wait_job)

<<<<<<< HEAD
    timeout = partial(wakeme_soon, handler=shutdown_when_done)

    # Return the hooks to be hold somewhere. Else it could be garbage collected
    hooks = []
    # After worker process up: celeryd_init
    hooks.append(celeryd_init.connect(partial(timeout, delay=wait_connection, reason='broker connection')))
    # After broker queue connected: worker_ready
    hooks.append(worker_ready.connect(partial(timeout, delay=wait_job, reason='job to come')))
    return hooks
=======
    @celeryd_init.connect  # After worker process up
    def _broker_connection_timeout(*args, **kwargs):
        return wakeme_soon(reason='broker connection', delay=wait_connection, callback=shutdown_when_done)

    @worker_ready.connect  # After broker queue connected
    def _worker_ready_timeout(*args, **kwargs):
        return wakeme_soon(reason='job to come', delay=wait_job, callback=shutdown_when_done)

    return [_broker_connection_timeout, _worker_ready_timeout]  # Using weak references
>>>>>>> 90528902
<|MERGE_RESOLUTION|>--- conflicted
+++ resolved
@@ -57,20 +57,12 @@
     os.kill(pid, signal.SIGINT)  # Trigger Ctrl+C behaviours
 
 
-<<<<<<< HEAD
-def wakeme_soon(handler:'callable'=None, delay:'seconds'=1.0, reason='', *args, **kwargs):
-=======
 def wakeme_soon(callback:'callable'=None, delay:'seconds'=1.0, reason='', *args, **kwargs):
->>>>>>> 90528902
     # After born, wait some seconds and get a UNIX signal poke.
     if reason:
         reason = 'waiting for "%s"' % reason
     logger.debug('Registering an ALRM for %.2f seconds ahead %s', delay, reason)
-<<<<<<< HEAD
-    signal.signal(signal.SIGALRM, handler)
-=======
     signal.signal(signal.SIGALRM, callback)
->>>>>>> 90528902
     signal.setitimer(signal.ITIMER_REAL, delay)
 
 
@@ -83,17 +75,6 @@
     logger.debug('Wait connection time: %.2f', wait_connection)
     logger.debug('Wait job time: %.2f', wait_job)
 
-<<<<<<< HEAD
-    timeout = partial(wakeme_soon, handler=shutdown_when_done)
-
-    # Return the hooks to be hold somewhere. Else it could be garbage collected
-    hooks = []
-    # After worker process up: celeryd_init
-    hooks.append(celeryd_init.connect(partial(timeout, delay=wait_connection, reason='broker connection')))
-    # After broker queue connected: worker_ready
-    hooks.append(worker_ready.connect(partial(timeout, delay=wait_job, reason='job to come')))
-    return hooks
-=======
     @celeryd_init.connect  # After worker process up
     def _broker_connection_timeout(*args, **kwargs):
         return wakeme_soon(reason='broker connection', delay=wait_connection, callback=shutdown_when_done)
@@ -102,5 +83,4 @@
     def _worker_ready_timeout(*args, **kwargs):
         return wakeme_soon(reason='job to come', delay=wait_job, callback=shutdown_when_done)
 
-    return [_broker_connection_timeout, _worker_ready_timeout]  # Using weak references
->>>>>>> 90528902
+    return [_broker_connection_timeout, _worker_ready_timeout]  # Using weak references