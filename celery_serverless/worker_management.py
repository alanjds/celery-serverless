# coding: utf-8
import os
import signal
import logging
from functools import partial

import celery.bin.celery
from celery.signals import celeryd_init, worker_ready

logger = logging.getLogger(__name__)
logger.setLevel('DEBUG')


def spawn_worker(softlimit:'seconds'=None, hardlimit:'seconds'=None, **options):
    command_argv = [
        'celery',
        'worker',
        # '--app', 'project',
        '--concurrency', '1',
        '--prefetch-multiplier', '1',
        '--without-gossip',
        '--without-mingle',
        '--task-events',
        '-O', 'fair',
    ]

    if softlimit:
        command_argv.extend(['--soft-time-limit', '%s' % softlimit])
    if hardlimit:
        command_argv.extend(['--time-limit', '%s' % hardlimit])

    for k, v in options.items():
        if len(k) == 1:
            option = '-%s' % k
        else:
            option = '--%s' % k
        command_argv.append(option)

        if v:
            command_argv.append('%s' % v)

    logger.info('Starting the worker(s)')
    logger.debug('Command: %s', ' '.join(command_argv))
    try:
        celery.bin.celery.main(command_argv)  # Will block until worker dies.
    except SystemExit as e:  # Worker is dead.
        return e
    raise RuntimeError('Is the worker left running?')


def shutdown_when_done(*args, **kwargs):
    # Start to shutdown by triggering <Ctrl+C>
    # The worker will stop getting tasks and will prepare to shutdown
    # but will wait the existing task to finish its lifetime.
    logger.debug('Informing the workers to stop accepting tasks')
    pid = os.getpid()
    os.kill(pid, signal.SIGINT)  # Trigger Ctrl+C behaviours


def wakeme_soon(callback:'callable'=None, delay:'seconds'=1.0, reason='', *args, **kwargs):
    # After born, wait some seconds and get a UNIX signal poke.
    if reason:
        reason = 'waiting for "%s"' % reason
    logger.debug('Registering an ALRM for %.2f seconds ahead %s', delay, reason)
    signal.signal(signal.SIGALRM, callback)
    signal.setitimer(signal.ITIMER_REAL, delay)


def attach_hooks(wait_connection=4.0, wait_job=1.0):
    """
    Register the needed hooks:
    - One to trigger stop getting tasks after the 1st, and shutdown when done
    """
<<<<<<< HEAD
    logger.debug('Attaching Celery hooks')
=======
    logger.info('Attaching hooks')
    logger.debug('Wait connection time: %.2f', wait_connection)
    logger.debug('Wait job time: %.2f', wait_job)

    @celeryd_init.connect  # After worker process up
    def _broker_connection_timeout(*args, **kwargs):
        return wakeme_soon(reason='broker connection', delay=wait_connection, callback=shutdown_when_done)

    @worker_ready.connect  # After broker queue connected
    def _worker_ready_timeout(*args, **kwargs):
        return wakeme_soon(reason='job to come', delay=wait_job, callback=shutdown_when_done)
>>>>>>> b1caff42

    return [_broker_connection_timeout, _worker_ready_timeout]  # Using weak references<|MERGE_RESOLUTION|>--- conflicted
+++ resolved
@@ -71,10 +71,7 @@
     Register the needed hooks:
     - One to trigger stop getting tasks after the 1st, and shutdown when done
     """
-<<<<<<< HEAD
-    logger.debug('Attaching Celery hooks')
-=======
-    logger.info('Attaching hooks')
+    logger.info('Attaching Celery hooks')
     logger.debug('Wait connection time: %.2f', wait_connection)
     logger.debug('Wait job time: %.2f', wait_job)
 
@@ -85,6 +82,5 @@
     @worker_ready.connect  # After broker queue connected
     def _worker_ready_timeout(*args, **kwargs):
         return wakeme_soon(reason='job to come', delay=wait_job, callback=shutdown_when_done)
->>>>>>> b1caff42
 
     return [_broker_connection_timeout, _worker_ready_timeout]  # Using weak references