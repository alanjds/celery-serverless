# coding: utf-8
try:  # https://github.com/UnitedIncome/serverless-python-requirements#dealing-with-lambdas-size-limitations
    import unzip_requirements
except ImportError:
    pass

import os
import json
import logging

from celery_serverless.handler_utils import handler_wrapper

logger = logging.getLogger(__name__)
logger.propagate = True
if os.environ.get('CELERY_SERVERLESS_LOGLEVEL'):
    logger.setLevel(os.environ.get('CELERY_SERVERLESS_LOGLEVEL'))
print('Celery serverless loglevel:', logger.getEffectiveLevel())

<<<<<<< HEAD

### 1st hook call
maybe_call_hook(ENVVAR_NAMES['pre_warmup'], locals())

# Get and activate some extras
from celery_serverless.extras import discover_extras
available_extras = discover_extras()
print('Available extras:', list(available_extras.keys()), file=sys.stderr)

from celery_serverless.worker_management import spawn_worker, attach_hooks
from celery_serverless import watchdog as watchdog_module

=======
from celery_serverless.worker_management import spawn_worker, attach_hooks
>>>>>>> 9b451b8d
hooks = []


@handler_wrapper
def worker(event, context):
    global hooks

    try:
        remaining_seconds = context.get_remaining_time_in_millis() / 1000.0
    except Exception as e:
        logger.exception('Could not got remaining_seconds. Is the context right?')
        remaining_seconds = 5 * 60 # 5 minutes by default

    softlimit = remaining_seconds-30.0  # Poke the job 30sec before the abyss
    hardlimit = remaining_seconds-15.0  # Kill the job 15sec before the abyss

    if not hooks:
        logger.debug('Fresh Celery worker. Attach hooks!')
        hooks = attach_hooks()
    else:
        logger.debug('Old Celery worker. Already have hooks.')

    # The Celery worker will start here. Will connect, take 1 (one) task,
    # process it, and quit.
    logger.debug('Spawning the worker(s)')
    spawn_worker(
        softlimit=softlimit if softlimit > 5 else None,
        hardlimit=hardlimit if hardlimit > 5 else None,
        loglevel='DEBUG',
    )  # Will block until one task got processed

    logger.debug('Cleaning up before exit')
    body = {
        "message": "Celery worker worked, lived, and died.",
    }
<<<<<<< HEAD
    return {"statusCode": 200, "body": json.dumps(body)}


@handler_wrapper(available_extras)
def watchdog(event, context):
    watchdog_module.monitor()

    logger.debug('Cleaning up before exit')
    body = {
        "message": "Watchdog woke, worked, and rested.",
    }
    return {"statusCode": 200, "body": json.dumps(body)}


### 3rd hook call
maybe_call_hook(ENVVAR_NAMES['post_handler_definition'], locals())
=======
    return {"statusCode": 200, "body": json.dumps(body)}
>>>>>>> 9b451b8d
<|MERGE_RESOLUTION|>--- conflicted
+++ resolved
@@ -16,22 +16,8 @@
     logger.setLevel(os.environ.get('CELERY_SERVERLESS_LOGLEVEL'))
 print('Celery serverless loglevel:', logger.getEffectiveLevel())
 
-<<<<<<< HEAD
-
-### 1st hook call
-maybe_call_hook(ENVVAR_NAMES['pre_warmup'], locals())
-
-# Get and activate some extras
-from celery_serverless.extras import discover_extras
-available_extras = discover_extras()
-print('Available extras:', list(available_extras.keys()), file=sys.stderr)
-
 from celery_serverless.worker_management import spawn_worker, attach_hooks
 from celery_serverless import watchdog as watchdog_module
-
-=======
-from celery_serverless.worker_management import spawn_worker, attach_hooks
->>>>>>> 9b451b8d
 hooks = []
 
 
@@ -67,9 +53,7 @@
     body = {
         "message": "Celery worker worked, lived, and died.",
     }
-<<<<<<< HEAD
     return {"statusCode": 200, "body": json.dumps(body)}
-
 
 @handler_wrapper(available_extras)
 def watchdog(event, context):
@@ -80,10 +64,3 @@
         "message": "Watchdog woke, worked, and rested.",
     }
     return {"statusCode": 200, "body": json.dumps(body)}
-
-
-### 3rd hook call
-maybe_call_hook(ENVVAR_NAMES['post_handler_definition'], locals())
-=======
-    return {"statusCode": 200, "body": json.dumps(body)}
->>>>>>> 9b451b8d
