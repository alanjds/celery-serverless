--- conflicted
+++ resolved
@@ -64,28 +64,12 @@
         softlimit = remaining_seconds-30.0  # Poke the job 30sec before the abyss
         hardlimit = remaining_seconds-15.0  # Kill the job 15sec before the abyss
 
-<<<<<<< HEAD
-    if not hooks:
-        logger.debug('Fresh Celery worker. Attach hooks!')
-        hooks = attach_hooks()
-    else:
-        logger.debug('Old Celery worker. Already have hooks.')
-
-    logger.debug('Spawning the worker(s)')
-    spawn_worker(
-        softlimit=softlimit if softlimit > 5 else None,
-        hardlimit=hardlimit if hardlimit > 5 else None,
-        loglevel='DEBUG',
-    )  # Will block until one task got processed
-
-    logger.debug('Cleaning up before exit')
-    body = {
-        "message": "Celery worker worked, lived, and died.",
-    }
-=======
         logger.debug('Checking Celery hooks')
         if not hooks:
+            logger.debug('Fresh Celery worker. Attach hooks!')
             hooks = attach_hooks()
+        else:
+            logger.debug('Old Celery worker. Already have hooks.')
 
         logger.debug('Spawning the worker(s)')
         spawn_worker(
@@ -107,7 +91,6 @@
         ### 5th hook call
         _maybe_call_hook(_post_handler_call_envvar, locals())
 
->>>>>>> 301ca107
 
 ### 3rd hook call
 _maybe_call_hook(_post_handler_definition_envvar, locals())