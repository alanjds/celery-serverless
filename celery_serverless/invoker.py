--- conflicted
+++ resolved
@@ -1,11 +1,6 @@
 # coding: utf-8
-<<<<<<< HEAD
 import logging
-=======
-import os
 import io
-from pathlib import Path
->>>>>>> 79279940
 
 import click
 from celery_serverless.config import get_config
