#!/usr/bin/env python
# -*- coding: utf-8 -*-

"""The setup script."""

import sys
from setuptools import setup, find_packages

with open('README.rst') as readme_file:
    readme = readme_file.read()

requirements = [
    'Click>=6.0',
    'celery~=4.1.0',
    'ruamel.yaml~=0.15.37',
    'dirtyjson==1.0.7',
    'future-thread~=1.0',
]

setup_requirements = []

test_requirements = ['pytest', 'coverage']

needs_pytest = {'pytest', 'test', 'ptr'}.intersection(sys.argv)
if needs_pytest:
    setup_requirements += ['pytest-runner']


setup(
    author="Alan Justino & Samuel Barbosa Neto",
    author_email='alan.justino@yahoo.com.br',
    classifiers=[
        'Development Status :: 2 - Pre-Alpha',
        'Intended Audience :: Developers',
        'License :: OSI Approved :: Apache Software License',
        'Natural Language :: English',
        'Programming Language :: Python :: 3',
        'Programming Language :: Python :: 3.5',
        'Programming Language :: Python :: 3.6',
    ],
    description="Celery worker deployed as a Serverless application",
    entry_points={
        'console_scripts': [
            'celery-serverless=celery_serverless.cli:main',
        ],
        'celery.commands': [
            'serverless = celery_serverless.cli:MainCommand',
        ],
    },
    install_requires=requirements,
    extras_require={
        'boto3': [
            'boto3>=1.7.0',
            'aioboto3>=3.0.0',
        ],
        'wdb': [
            'wdb>=3.2.1',
        ],
<<<<<<< HEAD
        's3conf': [
            's3conf>=0.6.0',
=======
        'sentry': [
            'sentry>=6.5.0',
>>>>>>> 88db07e8
        ],
    },
    license="Apache Software License 2.0",
    long_description=readme,
    include_package_data=True,
    keywords='celery_serverless',
    name='celery-serverless',
    packages=find_packages(),
    setup_requires=setup_requirements,
    test_suite='tests',
    tests_require=test_requirements,
    url='https://github.com/alanjds/celery-serverless',
    version='0.2.1',
    zip_safe=False,
)<|MERGE_RESOLUTION|>--- conflicted
+++ resolved
@@ -56,13 +56,11 @@
         'wdb': [
             'wdb>=3.2.1',
         ],
-<<<<<<< HEAD
+        'sentry': [
+            'sentry>=6.5.0',
+        ],
         's3conf': [
             's3conf>=0.6.0',
-=======
-        'sentry': [
-            'sentry>=6.5.0',
->>>>>>> 88db07e8
         ],
     },
     license="Apache Software License 2.0",
